echo "$0: MP-EDDSA"
#clean

rm keys*
rm log-kg*.log
rm log-error*.log


# First argument is the number fo nodes in the cluseter
n=${1:-4}
 # Second argument is the number of parties
k=${2:-4}

cargo build --all

echo "keygen part"
for i in $(seq 1 $k);
do
    S=$(( ( RANDOM % $n ) ))
    PORT=$(( 46057 + $S * 100 ))
    #PORT="46157"
    # cargo run -p mmpc-client --bin kg-client -- -I $i -C $n --proxy 127.0.0.1:$PORT -v &
<<<<<<< HEAD
    ./target/debug/kg-client -I $i -C $k --proxy 127.0.0.1:$PORT &> log-error$i.log &
    #./target/debug/kg-client -I $i -C $k --proxy 127.0.0.1:$PORT &
=======
    #./target/debug/kg-client -I $i -C $k --proxy 127.0.0.1:$PORT &> log-error$i.log &
    ./target/debug/kg-client -I $i -C $k --proxy 127.0.0.1:$PORT &
>>>>>>> eaf57c14
done<|MERGE_RESOLUTION|>--- conflicted
+++ resolved
@@ -20,11 +20,6 @@
     PORT=$(( 46057 + $S * 100 ))
     #PORT="46157"
     # cargo run -p mmpc-client --bin kg-client -- -I $i -C $n --proxy 127.0.0.1:$PORT -v &
-<<<<<<< HEAD
-    ./target/debug/kg-client -I $i -C $k --proxy 127.0.0.1:$PORT &> log-error$i.log &
-    #./target/debug/kg-client -I $i -C $k --proxy 127.0.0.1:$PORT &
-=======
     #./target/debug/kg-client -I $i -C $k --proxy 127.0.0.1:$PORT &> log-error$i.log &
     ./target/debug/kg-client -I $i -C $k --proxy 127.0.0.1:$PORT &
->>>>>>> eaf57c14
 done